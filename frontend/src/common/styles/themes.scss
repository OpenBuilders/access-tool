@use 'variables' as *;

[data-theme='light'] {
  --font-display: var(--font-base);

  --color-background-base: var(--palette-white-100);
  --color-background-secondary: var(--palette-grey6-light);
  --color-background-section: var(--palette-white-100);
  --color-background-overlay: var(--palette-black-40);
  --color-background-modal: var(--palette-white-100);

  --color-foreground-primary: var(--palette-black-100);
  --color-foreground-secondary: var(--palette-grey1-light);
  --color-foreground-tertiary: var(--palette-grey3-light);
<<<<<<< HEAD
  --color-foreground-accent: var(
    --tg-theme-button-text-color,
    var(--color-foreground-primary)
  );
=======
>>>>>>> 6953d37b

  --color-accent-primary: var(
    --tg-theme-button-color,
    var(--palette-blueDark-light-100)
  );

  --color-button-primaryBackground: var(
    --tg-theme-button-color,
    var(--palette-blueDark-light-100)
  );
  --color-button-secondaryBackground: var(
    color-mix(in srgb, var(--tg-theme-button-color) 10%, transparent),
    var(--palette-blueDark-light-10)
  );
  --color-button-textOverlay: var(
    var(--tg-theme-button-text-color) var(--palette-white-100)
  );

  --color-border-separator: rgba(198, 198, 200, 1);
  --color-border-imageStroke: var(--palette-black-8);

  --color-state-destructive: var(--palette-red-dark);
  --color-state-warning: var(--palette-orange-light);
  --color-state-success: var(--palette-green-light);

  --color-snackbar-link: var(--palette-blueLight-light);
  --color-snackbar-background: rgba(45, 45, 45, 0.8);

  --color-fill-secondary: rgba(116, 116, 128, 0.16);
  --color-fill-tertiary: rgba(116, 116, 128, 0.12);
  --color-fill-quarternary: rgba(116, 116, 128, 0.08);

  --color-bottomBar-background: rgba(255, 255, 255, 0.88);

  --color-segmentControl-background: rgba(242, 242, 242, 0.88);

  --color-quickMenu-background: var(--palette-white-60);
  --color-quickMenu-foreground: var(--palette-black-100);

  --color-static-black: var(--palette-black-100);
  --color-static-white: var(--palette-white-100);
  --color-static-grey: var(--palette-grey2-light);
  --color-static-lightGreen: var(--palette-greenLight-light);
  --color-static-yellowNeon: rgba(255, 255, 77, 1);
  --color-static-orange: var(--palette-orange-light);
  --color-static-orangeVivid: rgba(254, 86, 0, 1);
  --color-static-blueLight: var(--palette-blueLight-light);
  --color-static-purpleLight: var(--palette-purpleLight-light);
  --color-static-pink: var(--palette-pink-light);
  --color-static-purpleDark: var(--palette-purpleDark-light);

  // OLD STYLES (deprecated soon)
  --color-backgroundSecondary: #{$palette-dark4};
  --color-backgroundTertiary: #{$palette-white100};
  --color-backgroundPrimary: #{$palette-white100};
  --color-textIconsPrimary: #{$palette-dark100};
  --color-textIconsSecondary: #{$palette-transparentDark75};
  --color-textIconsTertiary: #{$palette-transparentDark50};
  --color-textIconsBlack: #{$palette-dark100};
  --color-textIconsWhite: #{$palette-white100};
  --color-appliedSeparator: #{$palette-transparentDark8};
  --color-accentsBrandCommunity: #{$native-accent};
  --color-accentsRed: #{$palette-extraRed};
  --color-accentsBgNegative: #{$palette-extraRed10};
  --color-accentsGreen: #{$palette-extraGreenDark};
  --color-backgroundBlack: #{$palette-dark100};
  --color-backgroundWhite: #{$palette-white100};
  --color-input: #{$palette-transparentWhite80};
}

[data-theme='dark'] {
  --font-display: var(--font-base);

  --color-background-base: var(--palette-black-100);
  --color-background-secondary: var(--palette-grey6-dark);
  --color-background-section: var(--palette-grey5-dark);
  --color-background-overlay: var(--palette-black-40);
  --color-background-modal: var(--palette-grey5-dark);

  --color-foreground-primary: var(--palette-white-100);
  --color-foreground-secondary: var(--palette-grey1-dark);
  --color-foreground-tertiary: var(--palette-grey3-dark);

  --color-accent-primary: var(
    --tg-theme-button-color,
    var(--palette-blueDark-dark-100)
  );

  --color-button-primaryBackground: var(
    var(--tg-theme-button-color),
    var(--palette-blueDark-dark-100)
  );
  --color-button-secondaryBackground: var(
    color-mix(in srgb, var(--tg-theme-button-color) 10%, transparent),
    var(--palette-blueDark-dark-12)
  );
  --color-button-textOverlay: var(
    var(--tg-theme-button-text-color),
    var(--palette-white-100)
  );

  --color-border-separator: rgba(58, 58, 60, 1);
  --color-border-imageStroke: var(--palette-white-8);

  --color-state-destructive: var(--palette-red-light);
  --color-state-warning: var(--palette-orange-dark);
  --color-state-success: var(--palette-green-dark);

  --color-snackbar-link: var(--palette-blueLight-light);
  --color-snackbar-background: rgba(45, 45, 45, 0.8);

  --color-fill-secondary: rgba(116, 116, 128, 0.16);
  --color-fill-tertiary: rgba(116, 116, 128, 0.12);
  --color-fill-quarternary: rgba(116, 116, 128, 0.08);

  --color-bottomBar-background: rgba(242, 242, 242, 0.88);

  --color-segmentControl-background: rgba(72, 72, 74, 0.88);

  --color-quickMenu-background: var(--palette-white-60);
  --color-quickMenu-foreground: var(--palette-black-100);

  --color-static-black: var(--palette-black-100);
  --color-static-white: var(--palette-white-100);
  --color-static-grey: var(--palette-grey2-light);
  --color-static-lightGreen: var(--palette-greenLight-light);
  --color-static-yellowNeon: rgba(255, 255, 77, 1);
  --color-static-orange: var(--palette-orange-light);
  --color-static-orangeVivid: rgba(254, 86, 0, 1);
  --color-static-blueLight: var(--palette-blueLight-light);
  --color-static-purpleLight: var(--palette-purpleLight-light);
  --color-static-pink: var(--palette-pink-light);
  --color-static-purpleDark: var(--palette-purpleDark-light);

  // OLD STYLES (deprecated soon)
  --color-backgroundSecondary: #{$palette-dark90};
  --color-backgroundTertiary: #{$palette-dark85};
  --color-backgroundPrimary: #{$palette-dark96};
  --color-textIconsPrimary: #{$palette-white100};
  --color-textIconsSecondary: #{$palette-transparentWhite75};
  --color-textIconsTertiary: #{$palette-transparentWhite50};
  --color-textIconsBlack: #{$palette-dark100};
  --color-textIconsWhite: #{$palette-white100};
  --color-appliedSeparator: #{$palette-transparentWhite8};
  --color-accentsBrandCommunity: #{$native-accent};
  --color-accentsRed: #{$palette-extraRed};
  --color-accentsBgNegative: #{$palette-extraRed15};
  --color-accentsGreen: #{$palette-extraGreenLight};
  --color-backgroundBlack: #{$palette-dark100};
  --color-backgroundWhite: #{$palette-white100};
  --color-input: #{$palette-transparentDark80};
}<|MERGE_RESOLUTION|>--- conflicted
+++ resolved
@@ -12,13 +12,11 @@
   --color-foreground-primary: var(--palette-black-100);
   --color-foreground-secondary: var(--palette-grey1-light);
   --color-foreground-tertiary: var(--palette-grey3-light);
-<<<<<<< HEAD
+
   --color-foreground-accent: var(
     --tg-theme-button-text-color,
     var(--color-foreground-primary)
   );
-=======
->>>>>>> 6953d37b
 
   --color-accent-primary: var(
     --tg-theme-button-color,
