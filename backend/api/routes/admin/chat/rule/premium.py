from fastapi import APIRouter, Depends
from sqlalchemy.orm import Session
from starlette.requests import Request
from starlette.status import HTTP_200_OK, HTTP_404_NOT_FOUND, HTTP_400_BAD_REQUEST

from api.deps import get_db_session
from api.pos.base import BaseExceptionFDO
from api.pos.chat import (
    ChatEligibilityRuleFDO,
    UpdateTelegramChatPremiumRuleCPO,
    CreateTelegramChatPremiumRuleCPO,
)
from core.actions.chat.rule.premium import TelegramChatPremiumAction

manage_premium_rules_router = APIRouter(prefix="/premium")


@manage_premium_rules_router.get(
    "/{rule_id}",
    responses={
        HTTP_200_OK: {"model": ChatEligibilityRuleFDO},
        HTTP_404_NOT_FOUND: {
            "description": "Rule Not Found",
            "model": BaseExceptionFDO,
        },
    },
)
async def get_premium_rule(
    request: Request,
    slug: str,
    rule_id: int,
    db_session: Session = Depends(get_db_session),
) -> ChatEligibilityRuleFDO:
    action = TelegramChatPremiumAction(
        requestor=request.state.user,
        chat_slug=slug,
        db_session=db_session,
    )
    return ChatEligibilityRuleFDO.model_validate(
        action.read(rule_id=rule_id).model_dump()
    )


@manage_premium_rules_router.post(
    "",
    responses={
        HTTP_200_OK: {"model": ChatEligibilityRuleFDO},
        HTTP_400_BAD_REQUEST: {
            "description": "Occurs if Telegram Premium rule already exists for the chat",
            "model": BaseExceptionFDO,
        },
    },
)
async def add_premium_rule(
    request: Request,
    slug: str,
<<<<<<< HEAD
    group_id: int | None = None,
=======
    rule: CreateTelegramChatPremiumRuleCPO,
>>>>>>> f69084f2
    db_session: Session = Depends(get_db_session),
) -> ChatEligibilityRuleFDO:
    action = TelegramChatPremiumAction(
        requestor=request.state.user,
        chat_slug=slug,
        db_session=db_session,
    )
    return ChatEligibilityRuleFDO.model_validate(
<<<<<<< HEAD
        action.create(group_id=group_id).model_dump()
=======
        action.create(group_id=rule.group_id).model_dump()
>>>>>>> f69084f2
    )


@manage_premium_rules_router.put(
    "/{rule_id}",
    responses={
        HTTP_200_OK: {"model": ChatEligibilityRuleFDO},
        HTTP_404_NOT_FOUND: {
            "description": "Rule Not Found",
            "model": BaseExceptionFDO,
        },
    },
    deprecated=True,
    summary="[DEPRECATED] Update Telegram Premium Rule",
)
async def update_premium_rule(
    request: Request,
    slug: str,
    rule_id: int,
    rule: UpdateTelegramChatPremiumRuleCPO,
    db_session: Session = Depends(get_db_session),
) -> ChatEligibilityRuleFDO:
    action = TelegramChatPremiumAction(
        requestor=request.state.user,
        chat_slug=slug,
        db_session=db_session,
    )
    return ChatEligibilityRuleFDO.model_validate(
        action.update(rule_id=rule_id, is_enabled=rule.is_enabled).model_dump()
    )


@manage_premium_rules_router.delete(
    "/{rule_id}",
    responses={
        HTTP_200_OK: {"model": BaseExceptionFDO},
        HTTP_404_NOT_FOUND: {
            "description": "Rule Not Found",
            "model": BaseExceptionFDO,
        },
    },
)
async def delete_premium_rule(
    request: Request,
    slug: str,
    rule_id: int,
    db_session: Session = Depends(get_db_session),
) -> None:
    action = TelegramChatPremiumAction(
        requestor=request.state.user,
        chat_slug=slug,
        db_session=db_session,
    )
    action.delete(rule_id=rule_id)<|MERGE_RESOLUTION|>--- conflicted
+++ resolved
@@ -54,11 +54,7 @@
 async def add_premium_rule(
     request: Request,
     slug: str,
-<<<<<<< HEAD
-    group_id: int | None = None,
-=======
     rule: CreateTelegramChatPremiumRuleCPO,
->>>>>>> f69084f2
     db_session: Session = Depends(get_db_session),
 ) -> ChatEligibilityRuleFDO:
     action = TelegramChatPremiumAction(
@@ -67,11 +63,7 @@
         db_session=db_session,
     )
     return ChatEligibilityRuleFDO.model_validate(
-<<<<<<< HEAD
-        action.create(group_id=group_id).model_dump()
-=======
         action.create(group_id=rule.group_id).model_dump()
->>>>>>> f69084f2
     )
 
 
